--- conflicted
+++ resolved
@@ -9,14 +9,7 @@
 from astropy.utils.data import get_pkg_data_filename
 
 import pandas as pd
-<<<<<<< HEAD
 from scipy import interpolate,optimize  # Added since scipy functions are used.
-=======
-from scipy import interpolate
-# Had to be imported here, otherwise I'd
-# get a "global name 'interpolate'/'pd' is not
-# defined" error message for some reason.
->>>>>>> 55f0c622
 
 def parse_galtable(galobj,name):
     table_name = get_pkg_data_filename('data/gal_base.fits',
@@ -109,11 +102,9 @@
                     pass
             if name.upper() == 'M51':
                 self.name = 'M51'
-<<<<<<< HEAD
                 self.distance = 7.6 * u.Mpc
-=======
                 self.distance = 8.36 * u.Mpc
->>>>>>> 55f0c622
+
                 self.center_position = SkyCoord(
                      202.46954345703125, 47.19514846801758,
                     unit=(u.deg, u.deg), frame='fk5')
@@ -138,7 +129,6 @@
                 self.inclination = Angle(24 * u.deg)
                 self.velocity = 514 * u.km / u.s
                 self.provenance = 'Override'
-<<<<<<< HEAD
             elif name.upper() == 'NGC4303':
                 self.name = 'NGC4303'
                 self.distance = 11.6 * u.Mpc
@@ -154,9 +144,7 @@
                 self.position_angle = Angle(153 * u.deg)
                 self.inclination = Angle(30 * u.deg)
                 self.velocity = 1575 * u.km / u.s
-                self.provenance = 'Override'
-=======
->>>>>>> 55f0c622
+                self.provenance = 'Override
             elif name.upper() == 'M64':
                 self.name = 'M64'
                 self.distance = 4.1e6 * u.pc
@@ -180,16 +168,12 @@
                 self.distance = 9.0 * u.Mpc
                 self.provenance = 'Override'
             elif name.upper() == 'NGC1672':
-<<<<<<< HEAD
                 self.name = 'NGC1672'
                 self.position_angle = Angle(141.9 * u.deg)  # PHANGS best fit parameters
                 self.inclination = Angle(24.7 * u.deg)      # PHANGS best fit parameters
                 #self.position_angle = Angle(124. * u.deg) #http://iopscience.iop.org/article/10.1086/306781/pdf
-=======
                 self.distance = 11.9 * u.Mpc
-                self.position_angle = Angle(124. * u.deg)
                 #http://iopscience.iop.org/article/10.1086/306781/pdf
->>>>>>> 55f0c622
                 #self.position_angle = Angle(170 * u.deg)
                 self.provenance = 'Override'
             elif name.upper() == 'NGC2835':
@@ -211,16 +195,12 @@
                 self.provenance = 'Override'
                 self.distance == 15.2 * u.Mpc
             elif name.upper() == 'NGC4535':
-<<<<<<< HEAD
                 self.name = 'NGC4535'
                 #self.position_angle = Angle(0 * u.deg)
                 self.position_angle = Angle(179.4 * u.deg)  # PHANGS best fit parameters
-=======
->>>>>>> 55f0c622
                 self.provenance = 'Override'
                 self.distance == 15.8 * u.Mpc
             elif name.upper() == 'NGC5068':
-<<<<<<< HEAD
                 self.name = 'NGC5068'
                 #self.position_angle = Angle(110 * u.deg)
                 self.position_angle = Angle(352.5 * u.deg)  # PHANGS best fit parameters
@@ -233,15 +213,11 @@
                 self.name = 'IC5332'
                 #self.position_angle = Angle(0 * u.deg)
                 self.provenance = 'Override'
-            #else:
-=======
-                self.provenance = 'Override'
                 self.distance == 9.0 * u.Mpc
                 self.position_angle = Angle(110 * u.deg)
             elif name.upper() == 'NGC6744':
                 self.provenance = 'Override'
                 self.distance == 11.6 * u.Mpc
->>>>>>> 55f0c622
 
             if not self.provenance:
                 raise ValueError("The information for galaxy {}".format(name)+
@@ -312,15 +288,9 @@
 
         return self.center_position.to_pixel(wcs)
 
-
-<<<<<<< HEAD
     def rotcurve(self,mode='PHANGS',
                  #rcdir='/mnt/bigdata/PHANGS/OtherData/derived/Rotation_curves/'):
                  rcdir='/media/jnofech/BigData/galaxies/rotcurves/'):
-=======
-    def rotcurve(self, smooth='False', knots=8,
-                 rcdir='/mnt/bigdata/PHANGS/OtherData/derived/Rotation_curves/'):
->>>>>>> 55f0c622
         '''
         Reads a provided rotation curve table and
         returns interpolator functions for rotational
@@ -329,7 +299,6 @@
         
         Parameters:
         -----------
-<<<<<<< HEAD
         mode : str
             'PHANGS'     - Uses PHANGS rotcurve.
             'diskfit12m' - Uses fitted rotcurve from
@@ -337,16 +306,6 @@
             'diskfit7m'  - Uses fitted rotcurve from
                             7m data.
             
-=======
-        smooth : bool
-            Determines whether the returned rotation
-            curve returned is smoothed or not.
-        knots : int
-            Number of internal knots in BSpline of
-            vrot, which is used to calculate epicyclic
-            frequency.
-
->>>>>>> 55f0c622
         Returns:
         --------
         R : np.ndarray
@@ -367,7 +326,6 @@
                                                                         #   including the ones on the server.
         
         # Rotation Curves
-<<<<<<< HEAD
         if mode.lower()=='phangs':
             if self.name.lower()=='m33':
                 m33 = pd.read_csv('notphangsdata/m33_rad.out_fixed.csv')
@@ -383,14 +341,6 @@
             R, vrot, vrot_e = np.loadtxt(fname,skiprows=True,unpack=True)
         elif mode.lower()=='diskfit7m':
             fname = rcdir+'diskfit7m/'+self.name.lower()+"_co21_7m_RC.txt"         # Not on server.
-=======
-        if self.name.upper()=='M33':
-            m33 = pd.read_csv('notphangsdata/m33_rad.out_fixed.csv')
-            R = m33['r']                                        # Rotation curve, in arcsecs.
-            vrot = m33['Vt']
-        else:
-            fname = rcdir + self.name.lower()+"_co21_12m+7m+tp_RC.txt"
->>>>>>> 55f0c622
             R, vrot, vrot_e = np.loadtxt(fname,skiprows=True,unpack=True)
         else:
             raise ValueError("'mode' must be PHANGS, diskfit12m, or diskfit7m!")
@@ -412,9 +362,6 @@
 #            R = np.roll(np.concatenate((R,[0]),0),1)
 #            vrot = np.roll(np.concatenate((vrot,[0]),0),1)
 
-<<<<<<< HEAD
-        # BSpline interpolation of vrot(R)
-=======
         def bspline(X,Y,knots,k=3,lowclamp=False, highclamp=False):
             '''
             Returns a BSpline interpolation function
@@ -464,7 +411,6 @@
             
             return spl
         # BSpline of vrot(R)
->>>>>>> 55f0c622
         K=3                # Order of the BSpline
         t,c,k = interpolate.splrep(R,vrot,s=0,k=K)
         vrot = interpolate.BSpline(t,c,k, extrapolate=False)     # Cubic interpolation of vrot(R).
@@ -475,24 +421,7 @@
         
         return R, vrot, R_e, vrot_e
 
-<<<<<<< HEAD
-    def rotmap(self,header=None,mode='PHANGS'):
-=======
-        # SMOOTH BSpline of vrot(R)
-        vrot_s = bspline(R,vrot(R),knots=knots,lowclamp=True)
-
-        # Epicyclic Frequency
-        dVdR = np.gradient(vrot_s(R),R)
-        k2 =  2.*(vrot_s(R)**2 / R**2 + vrot_s(R)/R*dVdR)
-        k = interpolate.interp1d(R,np.sqrt(k2))
-
-        if smooth==True:
-            return R, vrot_s, k
-        else:
-            return R, vrot, k
-
     def rotmap(self,header=None, position_angle=None, inclination=None):
->>>>>>> 55f0c622
         '''
         Returns "observed velocity" map, and "radius
         map". (The latter is just to make sure that the
@@ -564,15 +493,8 @@
         RA = skycoord.ra                             # Grid of RA in degrees.
         Dec = skycoord.dec                           # Grid of Dec in degrees.
 
-
-<<<<<<< HEAD
-        vobs = (vsys.value + vrot(rad)*np.sin(I)*np.cos( np.arctan2(Y,X) )) * (u.km/u.s)
-        
-        return vobs, rad, Dec, RA
-=======
         vobs = (vsys.value + vrot(R)*np.sin(I)*np.cos( np.arctan2(Y,X) )) * (u.km/u.s)
         return vobs, R, Dec, RA
->>>>>>> 55f0c622
 
 # push or pull override table using astropy.table
 
